--- conflicted
+++ resolved
@@ -319,13 +319,8 @@
   bool processAttachedCollisionObjectMsg(const moveit_msgs::AttachedCollisionObject &object);
 
   void processCollisionMapMsg(const moveit_msgs::CollisionMap &map);
-<<<<<<< HEAD
   void processOctomapMsg(const octomap_msgs::OctomapWithPose &map);
   void processOctomapMsg(const octomap_msgs::Octomap &map);
-=======
-  void processOctomapMsg(const octomap_msgs::OctomapBinaryWithPose &map);
-  void processOctomapMsg(const octomap_msgs::OctomapBinary &map); 
->>>>>>> 97b02280
   void processOctomapPtr(const boost::shared_ptr<const octomap::OcTree> &octree, const Eigen::Affine3d &t);
 
   /** \brief This function is not consistent with the rest of the functions in this file. It will be removed */
